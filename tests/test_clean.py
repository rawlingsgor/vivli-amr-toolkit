--- conflicted
+++ resolved
@@ -42,11 +42,12 @@
     # Skip if fixture has no S/I/R data at all
     if df_long["sir_flag"].isna().all():
         pytest.skip("Fixture lacks S/I/R flag columns")
-<<<<<<< HEAD
+clean_slate_fixed
 
     assert df_long["resistant"].notna().any()
-=======
+
     clean_slate
 
     assert df_long["resistant"].notna().any()
->>>>>>> 38f17c0e
+
+main