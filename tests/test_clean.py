--- conflicted
+++ resolved
@@ -34,7 +34,7 @@
 
 def test_resistant_not_all_nan():
     """
-<<<<<<< HEAD
+ clean_slate
     Ensure at least one non-NaN label unless the fixture contains
     zero S/I/R flag columns (skip in that edge-case).
     """
@@ -44,9 +44,9 @@
     if df_long["sir_flag"].isna().all():
         pytest.skip("Fixture lacks S/I/R flag columns")
 
-=======
+
     At least one row in the antibiotics fixture must have a non-NaN 'resistant'.
     """
     df_long = clean_atlas(ABX_FIX)
->>>>>>> a798ab31
+ main
     assert df_long["resistant"].notna().any()