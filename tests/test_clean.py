"""
Cleaning-layer unit tests that run on the 1 k-row fixture workbooks.

If the fixture workbook lacks any S/I/R flag columns, the "resistant not-all-Na"
assertion is skipped; real-data runs will still exercise the check.
"""

import pytest
from src.cleaning.atlas_clean import clean_atlas
    
# --------------------------------------------------------------------
# Use the 1 k-row fixture workbooks that travel with the repository
# --------------------------------------------------------------------
ABX_FIX = "tests/fixtures/atlas_antibiotics_fixture.xlsx"
AFG_FIX = "tests/fixtures/atlas_antifungals_fixture.xlsx"


def test_clean_has_required_columns():
    """
    The cleaned antibiotics fixture must include the core long-format columns.
    """
    df_long = clean_atlas(ABX_FIX)
    required = {"drug", "mic_value", "sir_flag", "resistant"}
    assert required.issubset(df_long.columns)

       
def test_country_not_null():
    """
    No row in the antifungals fixture should have a null country after cleaning.
    """
    df_long = clean_atlas(AFG_FIX)
    assert df_long["country"].notna().all()   
    
        
def test_resistant_not_all_nan():
    """
    Ensure at least one non-NaN label unless the fixture contains
    zero S/I/R flag columns (skip in that edge-case).
    """
    df_long = clean_atlas(ABX_FIX)

    # Skip if fixture has no S/I/R data at all
    if df_long["sir_flag"].isna().all():
        pytest.skip("Fixture lacks S/I/R flag columns")

<<<<<<< HEAD
    assert df_long["resistant"].notna().any()
=======
assert df_long["resistant"].notna().any()
>>>>>>> c46604e9
<|MERGE_RESOLUTION|>--- conflicted
+++ resolved
@@ -43,8 +43,6 @@
     if df_long["sir_flag"].isna().all():
         pytest.skip("Fixture lacks S/I/R flag columns")
 
-<<<<<<< HEAD
-    assert df_long["resistant"].notna().any()
-=======
-assert df_long["resistant"].notna().any()
->>>>>>> c46604e9
+        clean_slate_fixed
+  assert df_long["resistant"].notna().any()
+        main