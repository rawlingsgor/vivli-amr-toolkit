"""
Cleaning-layer unit tests that run on the 1 k-row fixture workbooks.

If the fixture workbook lacks any S/I/R flag columns, the "resistant not-all-NaN"
assertion is skipped; real-data runs will still exercise the check.
"""

import pytest
from src.cleaning.atlas_clean import clean_atlas

# --------------------------------------------------------------------
# Use the 1 k-row fixture workbooks that travel with the repository
# --------------------------------------------------------------------
ABX_FIX = "tests/fixtures/atlas_antibiotics_fixture.xlsx"
AFG_FIX = "tests/fixtures/atlas_antifungals_fixture.xlsx"


def test_clean_has_required_columns():
    """
    The cleaned antibiotics fixture must include the core long-format columns.
    """
    df_long = clean_atlas(ABX_FIX)
    required = {"drug", "mic_value", "sir_flag", "resistant"}
    assert required.issubset(df_long.columns)


def test_country_not_null():
    """
    No row in the antifungals fixture should have a null country after cleaning.
    """
    df_long = clean_atlas(AFG_FIX)
    assert df_long["country"].notna().all()


def test_resistant_not_all_nan():
    """
    Ensure at least one non-NaN label unless the fixture contains
    zero S/I/R flag columns (skip in that edge-case).
    At least one row in the antibiotics fixture must have a non-NaN 'resistant'.
    """
    df_long = clean_atlas(ABX_FIX)

    # Skip if fixture has no S/I/R data at all
    if df_long["sir_flag"].isna().all():
        pytest.skip("Fixture lacks S/I/R flag columns")
<<<<<<< HEAD

    assert df_long["resistant"].notna().any()
=======
    
    assert df_long["resistant"].notna().any()
>>>>>>> 63d617c9
<|MERGE_RESOLUTION|>--- conflicted
+++ resolved
@@ -43,10 +43,6 @@
     # Skip if fixture has no S/I/R data at all
     if df_long["sir_flag"].isna().all():
         pytest.skip("Fixture lacks S/I/R flag columns")
-<<<<<<< HEAD
+    clean_slate
 
     assert df_long["resistant"].notna().any()
-=======
-    
-    assert df_long["resistant"].notna().any()
->>>>>>> 63d617c9
